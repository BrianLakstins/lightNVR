#include "video/onvif_device_management.h"
#include "video/stream_manager.h"
#include "core/logger.h"
#include "database/db_streams.h"
#include "video/stream_protocol.h"
#include <stdio.h>
#include <stdlib.h>
#include <string.h>
#include <time.h>
#include <curl/curl.h>
#include <ezxml.h>
#include <mbedtls/sha1.h>
#include <mbedtls/base64.h>
#include <libavformat/avformat.h>

// Structure to store memory for CURL responses
typedef struct {
    char *memory;
    size_t size;
} MemoryStruct;

// Callback function for CURL to write received data
static size_t write_callback(void *contents, size_t size, size_t nmemb, void *userp) {
    size_t realsize = size * nmemb;
    MemoryStruct *mem = (MemoryStruct *)userp;

    char *ptr = realloc(mem->memory, mem->size + realsize + 1);
    if (ptr == NULL) {
        log_error("Not enough memory (realloc returned NULL)");
        return 0;
    }

    mem->memory = ptr;
    memcpy(&(mem->memory[mem->size]), contents, realsize);
    mem->size += realsize;
    mem->memory[mem->size] = 0;

    return realsize;
}

// Create WS-Security header with digest authentication
static char* create_security_header(const char *username, const char *password, char *nonce, char *created) {
    char *header = NULL;
    unsigned char digest[20]; // SHA1 digest length is 20 bytes
    char *concatenated = NULL;
    char *base64_nonce = NULL;
    char *base64_digest = NULL;
    int nonce_len = 16;
    size_t base64_len;
    
    // Generate random nonce
    unsigned char nonce_bytes[nonce_len];
    for (int i = 0; i < nonce_len; i++) {
        nonce_bytes[i] = rand() % 256;
    }
    
    // Base64 encode the nonce
    base64_nonce = malloc(((4 * nonce_len) / 3) + 5); // +5 for padding and null terminator
    mbedtls_base64_encode((unsigned char*)base64_nonce, ((4 * nonce_len) / 3) + 5, &base64_len, nonce_bytes, nonce_len);
    base64_nonce[base64_len] = '\0'; // Ensure null termination
    
    // Copy nonce to output parameter
    strcpy(nonce, base64_nonce);
    
    // Get current time
    time_t now;
    struct tm *tm_now;
     
    time(&now);
    tm_now = gmtime(&now);
    strftime(created, 30, "%Y-%m-%dT%H:%M:%S.000Z", tm_now);
    
    // Create the concatenated string: nonce + created + password
    // For digest calculation, we need to use the raw nonce bytes, not the base64 encoded version
    concatenated = malloc(nonce_len + strlen(created) + strlen(password) + 1);
    memcpy(concatenated, nonce_bytes, nonce_len);
    memcpy(concatenated + nonce_len, created, strlen(created));
    memcpy(concatenated + nonce_len + strlen(created), password, strlen(password) + 1);
    
    // Calculate SHA1 digest
<<<<<<< HEAD
    mbedtls_sha1_ret((unsigned char*)concatenated, nonce_len + strlen(created) + strlen(password), digest);
=======
    mbedtls_sha1((unsigned char*)concatenated, nonce_len + strlen(created) + strlen(password), digest);
>>>>>>> 0e85f32d
    
    // Base64 encode the digest
    base64_digest = malloc(((4 * 20) / 3) + 5); // 20 is SHA1 digest length
    mbedtls_base64_encode((unsigned char*)base64_digest, ((4 * 20) / 3) + 5, &base64_len, digest, 20);
    base64_digest[base64_len] = '\0'; // Ensure null termination
    
    // Create the security header in the format expected by onvif_simple_server
    header = malloc(1024);
    sprintf(header,
        "<wsse:Security s:mustUnderstand=\"1\" "
            "xmlns:wsse=\"http://docs.oasis-open.org/wss/2004/01/oasis-200401-wss-wssecurity-secext-1.0.xsd\" "
            "xmlns:wsu=\"http://docs.oasis-open.org/wss/2004/01/oasis-200401-wss-wssecurity-utility-1.0.xsd\">"
            "<wsse:UsernameToken wsu:Id=\"UsernameToken-1\">"
                "<wsse:Username>%s</wsse:Username>"
                "<wsse:Password Type=\"http://docs.oasis-open.org/wss/2004/01/oasis-200401-wss-username-token-profile-1.0#PasswordDigest\">%s</wsse:Password>"
                "<wsse:Nonce EncodingType=\"http://docs.oasis-open.org/wss/2004/01/oasis-200401-wss-soap-message-security-1.0#Base64Binary\">%s</wsse:Nonce>"
                "<wsu:Created>%s</wsu:Created>"
            "</wsse:UsernameToken>"
        "</wsse:Security>",
        username, base64_digest, base64_nonce, created);
    
    // Free allocated memory
    free(concatenated);
    free(base64_nonce);
    free(base64_digest);
    
    return header;
}

// Send a SOAP request to the ONVIF device
static char* send_soap_request(const char *device_url, const char *soap_action, const char *request_body,
                              const char *username, const char *password) {
    CURL *curl;
    CURLcode res;
    MemoryStruct chunk;
    struct curl_slist *headers = NULL;
    char *soap_envelope = NULL;
    char *response = NULL;
    char nonce[64] = {0};
    char created[64] = {0};
    char *security_header = NULL;
    
    // Initialize memory chunk
    chunk.memory = malloc(1);
    chunk.size = 0;
    
    curl = curl_easy_init();
    if (!curl) {
        log_error("Failed to initialize CURL");
        free(chunk.memory);
        return NULL;
    }
    
    // Log the request details
    log_info("Sending SOAP request to: %s", device_url);
    log_info("Request body: %s", request_body);
    
    // Create security header if authentication is required
    if (username && password && strlen(username) > 0 && strlen(password) > 0) {
        security_header = create_security_header(username, password, nonce, created);
        log_info("Using authentication with username: %s", username);
    } else {
        security_header = strdup("");
        log_info("No authentication credentials provided");
    }
    
    // Try simpler SOAP envelope format for better compatibility with onvif_simple_server
    // Based on the curl example that worked
    soap_envelope = malloc(strlen(request_body) + strlen(security_header) + 1024);
    
    // First try with simplified envelope format
    sprintf(soap_envelope,
        "<?xml version=\"1.0\" encoding=\"UTF-8\"?>"
        "<s:Envelope xmlns:s=\"http://www.w3.org/2003/05/soap-envelope\">"
        "<s:Header>%s</s:Header>"
        "<s:Body xmlns:xsi=\"http://www.w3.org/2001/XMLSchema-instance\" "
        "xmlns:xsd=\"http://www.w3.org/2001/XMLSchema\">%s</s:Body>"
        "</s:Envelope>",
        security_header, request_body);
    
    // Set up the HTTP headers
    headers = curl_slist_append(headers, "Content-Type: application/soap+xml; charset=utf-8");
    if (soap_action) {
        char soap_action_header[256];
        sprintf(soap_action_header, "SOAPAction: %s", soap_action);
        headers = curl_slist_append(headers, soap_action_header);
    }
    
    // Set up CURL options with more verbose debugging
    curl_easy_setopt(curl, CURLOPT_URL, device_url);
    curl_easy_setopt(curl, CURLOPT_HTTPHEADER, headers);
    curl_easy_setopt(curl, CURLOPT_POSTFIELDS, soap_envelope);
    curl_easy_setopt(curl, CURLOPT_WRITEFUNCTION, write_callback);
    curl_easy_setopt(curl, CURLOPT_WRITEDATA, (void *)&chunk);
    curl_easy_setopt(curl, CURLOPT_TIMEOUT, 10L);
    curl_easy_setopt(curl, CURLOPT_SSL_VERIFYPEER, 0L);
    curl_easy_setopt(curl, CURLOPT_SSL_VERIFYHOST, 0L);
    curl_easy_setopt(curl, CURLOPT_VERBOSE, 1L); // Enable verbose output
    
    // Perform the request
    res = curl_easy_perform(curl);
    if (res != CURLE_OK) {
        log_error("CURL failed: %s", curl_easy_strerror(res));
        
        // If the first attempt failed, try with the original envelope format
        log_info("First SOAP format failed, trying alternative format");
        
        free(soap_envelope);
        soap_envelope = malloc(strlen(request_body) + strlen(security_header) + 1024);
        sprintf(soap_envelope,
            "<?xml version=\"1.0\" encoding=\"UTF-8\"?>"
            "<SOAP-ENV:Envelope "
                "xmlns:SOAP-ENV=\"http://www.w3.org/2003/05/soap-envelope\" "
                "xmlns:SOAP-ENC=\"http://www.w3.org/2003/05/soap-encoding\" "
                "xmlns:xsi=\"http://www.w3.org/2001/XMLSchema-instance\" "
                "xmlns:xsd=\"http://www.w3.org/2001/XMLSchema\" "
                "xmlns:wsa=\"http://www.w3.org/2005/08/addressing\" "
                "xmlns:tds=\"http://www.onvif.org/ver10/device/wsdl\" "
                "xmlns:trt=\"http://www.onvif.org/ver10/media/wsdl\" "
                "xmlns:timg=\"http://www.onvif.org/ver20/imaging/wsdl\" "
                "xmlns:tev=\"http://www.onvif.org/ver10/events/wsdl\" "
                "xmlns:tptz=\"http://www.onvif.org/ver20/ptz/wsdl\">"
                "<SOAP-ENV:Header>%s</SOAP-ENV:Header>"
                "<SOAP-ENV:Body>%s</SOAP-ENV:Body>"
            "</SOAP-ENV:Envelope>",
            security_header, request_body);
        
        // Retry the request
        res = curl_easy_perform(curl);
        if (res != CURLE_OK) {
            log_error("Both SOAP formats failed: %s", curl_easy_strerror(res));
        } else {
            response = strdup(chunk.memory);
            log_info("Second SOAP format succeeded");
        }
    } else {
        response = strdup(chunk.memory);
        log_info("First SOAP format succeeded");
    }
    
    // Log response if available
    if (response) {
        // Log first 200 characters of response for debugging
        char debug_response[201] = {0};
        strncpy(debug_response, response, 200);
        log_info("Response (first 200 chars): %s", debug_response);
    }
    
    // Clean up
    curl_easy_cleanup(curl);
    curl_slist_free_all(headers);
    free(soap_envelope);
    free(security_header);
    free(chunk.memory);
    
    return response;
}

// Find a child element by name
static ezxml_t find_child(ezxml_t parent, const char *name) {
    if (!parent) return NULL;
    return ezxml_child(parent, name);
}

// Find a child element by name with namespace prefix
static ezxml_t find_child_with_ns(ezxml_t parent, const char *ns, const char *name) {
    if (!parent) return NULL;
    
    char full_name[256];
    snprintf(full_name, sizeof(full_name), "%s:%s", ns, name);
    
    return ezxml_child(parent, full_name);
}

// Find all elements with a specific name
static void find_elements_by_name(ezxml_t root, const char *name, ezxml_t *results, int *count, int max_count) {
    if (!root || !name || !results || !count || max_count <= 0) return;
    
    // Check if the current element matches
    if (strcmp(root->name, name) == 0) {
        if (*count < max_count) {
            results[*count] = root;
            (*count)++;
        }
    }
    
    // Check children
    for (ezxml_t child = root->child; child; child = child->sibling) {
        find_elements_by_name(child, name, results, count, max_count);
    }
}

// Get media service URL from device service
static char* get_media_service_url(const char *device_url, const char *username, const char *password) {
    char *request_body = 
        "<GetServices xmlns=\"http://www.onvif.org/ver10/device/wsdl\">"
            "<IncludeCapability>false</IncludeCapability>"
        "</GetServices>";
    
    char *response = send_soap_request(device_url, NULL, request_body, username, password);
    if (!response) {
        log_error("Failed to get services");
        return NULL;
    }
    
    // Parse the XML response
    ezxml_t xml = ezxml_parse_str(response, strlen(response));
    if (!xml) {
        log_error("Failed to parse XML response");
        free(response);
        return NULL;
    }
    
    // Find the media service URL
    char *media_url = NULL;
    
    // Try with SOAP-ENV namespace first
    ezxml_t body = find_child(xml, "SOAP-ENV:Body");
    if (!body) {
        // Try with s namespace (used by onvif_simple_server)
        body = find_child(xml, "s:Body");
        log_info("Using 's:Body' namespace for XML parsing");
    }
    
    if (body) {
        // Try with tds namespace
        ezxml_t get_services_response = find_child(body, "tds:GetServicesResponse");
        if (!get_services_response) {
            // Try without namespace prefix
            get_services_response = find_child(body, "GetServicesResponse");
            log_info("Using 'GetServicesResponse' without namespace for XML parsing");
        }
        
        if (get_services_response) {
            // Try with tds namespace
            ezxml_t service = find_child(get_services_response, "tds:Service");
            if (!service) {
                // Try without namespace prefix
                service = find_child(get_services_response, "Service");
                log_info("Using 'Service' without namespace for XML parsing");
            }
            
            while (service) {
                // Try with and without namespace for Namespace element
                ezxml_t namespace = find_child(service, "Namespace");
                if (!namespace) {
                    namespace = find_child(service, "tds:Namespace");
                }
                
                if (namespace && strcmp(ezxml_txt(namespace), "http://www.onvif.org/ver10/media/wsdl") == 0) {
                    // Try with and without namespace for XAddr element
                    ezxml_t xaddr = find_child(service, "XAddr");
                    if (!xaddr) {
                        xaddr = find_child(service, "tds:XAddr");
                    }
                    
                    if (xaddr) {
                        media_url = strdup(ezxml_txt(xaddr));
                        log_info("Found media service URL: %s", media_url);
                        break;
                    }
                }
                
                // Try next sibling
                service = service->next;
                if (!service) {
                    // Try next sibling with different method
                    service = ezxml_next(get_services_response->child);
                }
            }
        }
    }
    
    // If we still don't have a media URL, try a fallback approach for onvif_simple_server
    if (!media_url) {
        log_info("Standard XML parsing failed, trying fallback for onvif_simple_server");
        
        // For onvif_simple_server, we might need to use the device URL as the media URL
        // with a different path
        char *device_path = strstr(device_url, "/onvif/");
        if (device_path) {
            // Construct media URL by replacing "/device_service" with "/media_service"
            char *media_path = strstr(device_path, "/device_service");
            if (media_path) {
                size_t prefix_len = media_path - device_url;
                media_url = malloc(prefix_len + strlen("/onvif/media_service") + 1);
                if (media_url) {
                    strncpy(media_url, device_url, prefix_len);
                    media_url[prefix_len] = '\0';
                    strcat(media_url, "/onvif/media_service");
                    log_info("Created fallback media URL: %s", media_url);
                }
            } else {
                // Just use the device URL as the media URL
                media_url = strdup(device_url);
                log_info("Using device URL as media URL: %s", media_url);
            }
        }
    }
    
    // Clean up
    ezxml_free(xml);
    free(response);
    
    return media_url;
}

// Get ONVIF device profiles
int get_onvif_device_profiles(const char *device_url, const char *username, 
                             const char *password, onvif_profile_t *profiles, 
                             int max_profiles) {
    char *media_url = get_media_service_url(device_url, username, password);
    if (!media_url) {
        log_error("Couldn't get media service URL");
        return 0;
    }
    
    log_info("Getting profiles for ONVIF device: %s (Media URL: %s)", device_url, media_url);
    
    char *request_body = "<GetProfiles xmlns=\"http://www.onvif.org/ver10/media/wsdl\"/>";
    char *response = send_soap_request(media_url, NULL, request_body, username, password);
    if (!response) {
        log_error("Failed to get profiles");
        free(media_url);
        return 0;
    }
    
    // Parse the XML response
    ezxml_t xml = ezxml_parse_str(response, strlen(response));
    if (!xml) {
        log_error("Failed to parse XML response");
        free(response);
        free(media_url);
        return 0;
    }
    
    // Find all profiles
    ezxml_t profile_elements[max_profiles];
    int profile_count = 0;
    
    ezxml_t body = find_child(xml, "SOAP-ENV:Body");
    if (body) {
        ezxml_t get_profiles_response = find_child(body, "trt:GetProfilesResponse");
        if (get_profiles_response) {
            ezxml_t profile = find_child(get_profiles_response, "trt:Profiles");
            while (profile && profile_count < max_profiles) {
                profile_elements[profile_count++] = profile;
                profile = profile->next;
            }
        }
    }
    
    if (profile_count == 0) {
        log_error("No profiles found");
        ezxml_free(xml);
        free(response);
        free(media_url);
        return 0;
    }
    
    log_info("Found %d profiles, returning up to %d", profile_count, max_profiles);
    
    int count = (profile_count < max_profiles) ? profile_count : max_profiles;
    
    for (int i = 0; i < count; i++) {
        ezxml_t profile = profile_elements[i];
        
        // Get profile token
        const char *token = ezxml_attr(profile, "token");
        if (token) {
            strncpy(profiles[i].token, token, sizeof(profiles[i].token) - 1);
            profiles[i].token[sizeof(profiles[i].token) - 1] = '\0';
        }
        
        // Get profile name
        ezxml_t name = find_child(profile, "tt:Name");
        if (name) {
            strncpy(profiles[i].name, ezxml_txt(name), sizeof(profiles[i].name) - 1);
            profiles[i].name[sizeof(profiles[i].name) - 1] = '\0';
        }
        
        // Get video encoder configuration
        ezxml_t video_encoder = find_child(profile, "tt:VideoEncoderConfiguration");
        if (video_encoder) {
            ezxml_t encoding = find_child(video_encoder, "tt:Encoding");
            if (encoding) {
                strncpy(profiles[i].encoding, ezxml_txt(encoding), sizeof(profiles[i].encoding) - 1);
                profiles[i].encoding[sizeof(profiles[i].encoding) - 1] = '\0';
            }
            
            ezxml_t resolution = find_child(video_encoder, "tt:Resolution");
            if (resolution) {
                ezxml_t width = find_child(resolution, "tt:Width");
                if (width) {
                    profiles[i].width = atoi(ezxml_txt(width));
                }
                
                ezxml_t height = find_child(resolution, "tt:Height");
                if (height) {
                    profiles[i].height = atoi(ezxml_txt(height));
                }
            }
            
            ezxml_t rate_control = find_child(video_encoder, "tt:RateControl");
            if (rate_control) {
                ezxml_t fps = find_child(rate_control, "tt:FrameRateLimit");
                if (fps) {
                    profiles[i].fps = atoi(ezxml_txt(fps));
                }
                
                ezxml_t bitrate = find_child(rate_control, "tt:BitrateLimit");
                if (bitrate) {
                    profiles[i].bitrate = atoi(ezxml_txt(bitrate));
                }
            }
        }
        
        // Get the stream URI for this profile
        get_onvif_stream_url(device_url, username, password, profiles[i].token, 
                            profiles[i].stream_uri, sizeof(profiles[i].stream_uri));
    }
    
    // Clean up
    ezxml_free(xml);
    free(response);
    free(media_url);
    
    return count;
}

// Get ONVIF stream URL for a specific profile
int get_onvif_stream_url(const char *device_url, const char *username, 
                        const char *password, const char *profile_token, 
                        char *stream_url, size_t url_size) {
    char *media_url = get_media_service_url(device_url, username, password);
    if (!media_url) {
        log_error("Couldn't get media service URL");
        return -1;
    }
    
    log_info("Getting stream URL for ONVIF device: %s, profile: %s", device_url, profile_token);
    
    // Create request body for GetStreamUri
    char request_body[512];
    snprintf(request_body, sizeof(request_body),
        "<GetStreamUri xmlns=\"http://www.onvif.org/ver10/media/wsdl\">"
            "<StreamSetup>"
                "<Stream xmlns=\"http://www.onvif.org/ver10/schema\">RTP-Unicast</Stream>"
                "<Transport xmlns=\"http://www.onvif.org/ver10/schema\">"
                    "<Protocol>RTSP</Protocol>"
                "</Transport>"
            "</StreamSetup>"
            "<ProfileToken>%s</ProfileToken>"
        "</GetStreamUri>",
        profile_token);
    
    char *response = send_soap_request(media_url, NULL, request_body, username, password);
    if (!response) {
        log_error("Failed to get stream URI");
        free(media_url);
        return -1;
    }
    
    // Parse the XML response
    ezxml_t xml = ezxml_parse_str(response, strlen(response));
    if (!xml) {
        log_error("Failed to parse XML response");
        free(response);
        free(media_url);
        return -1;
    }
    
    // Extract the URI
    const char *uri = NULL;
    ezxml_t body = find_child(xml, "SOAP-ENV:Body");
    if (body) {
        ezxml_t get_stream_uri_response = find_child(body, "trt:GetStreamUriResponse");
        if (get_stream_uri_response) {
            ezxml_t media_uri = find_child(get_stream_uri_response, "trt:MediaUri");
            if (media_uri) {
                ezxml_t uri_element = find_child(media_uri, "tt:Uri");
                if (uri_element) {
                    uri = ezxml_txt(uri_element);
                }
            }
        }
    }
    
    if (!uri) {
        log_error("Stream URI not found in response");
        ezxml_free(xml);
        free(response);
        free(media_url);
        return -1;
    }
    
    log_info("Got stream URI: %s", uri);
    
    // Copy the URI to the output parameter
    strncpy(stream_url, uri, url_size - 1);
    stream_url[url_size - 1] = '\0';
    
    // For onvif_simple_server compatibility, we need to embed credentials in the URL
    if (username && password && strlen(username) > 0 && strlen(password) > 0) {
        // Log the credentials for debugging
        log_info("Embedding credentials in stream URL for username: %s", username);
        
        // Extract scheme, host, port, and path from URI
        char scheme[16] = {0};
        char host[128] = {0};
        char port[16] = {0};
        char path[256] = {0};
        char auth_url[MAX_URL_LENGTH] = {0};
        
        if (sscanf(uri, "%15[^:]://%127[^:/]:%15[^/]%255s", scheme, host, port, path) == 4) {
            log_info("Parsed RTSP URI components: scheme=%s, host=%s, port=%s, path=%s", 
                    scheme, host, port, path);
            
            // Construct URL with embedded credentials
            snprintf(auth_url, sizeof(auth_url), 
                    "%s://%s:%s@%s:%s%s", 
                    scheme, username, password, host, port, path);
            
            // Update the stream URL with embedded credentials
            strncpy(stream_url, auth_url, url_size - 1);
            stream_url[url_size - 1] = '\0';
            
            log_info("Created URL with embedded credentials: %s", auth_url);
        } else if (sscanf(uri, "%15[^:]://%127[^:/]%255s", scheme, host, path) == 3) {
            log_info("Parsed RTSP URI components: scheme=%s, host=%s, path=%s (no port)", 
                    scheme, host, path);
            
            // For RTSP, add the default port 554 if not specified
            if (strcmp(scheme, "rtsp") == 0) {
                log_info("Adding default RTSP port 554");
                
                // Construct URL with embedded credentials and default RTSP port
                snprintf(auth_url, sizeof(auth_url), 
                        "%s://%s:%s@%s:554%s", 
                        scheme, username, password, host, path);
            } else {
                // Construct URL with embedded credentials (no port)
                snprintf(auth_url, sizeof(auth_url), 
                        "%s://%s:%s@%s%s", 
                        scheme, username, password, host, path);
            }
            
            // Update the stream URL with embedded credentials
            strncpy(stream_url, auth_url, url_size - 1);
            stream_url[url_size - 1] = '\0';
            
            log_info("Created URL with embedded credentials: %s", auth_url);
        } else {
            log_warn("Could not parse URI components, using original URI: %s", uri);
        }
    } else {
        log_info("No credentials provided, using original stream URI: %s", uri);
    }
    
    // Clean up
    ezxml_free(xml);
    free(response);
    free(media_url);
    
    return 0;
}

// Add discovered ONVIF device as a stream
int add_onvif_device_as_stream(const onvif_device_info_t *device_info, 
                              const onvif_profile_t *profile, 
                              const char *username, const char *password, 
                              const char *stream_name) {
    stream_config_t config;
    
    if (!device_info || !profile || !stream_name) {
        log_error("Invalid parameters for add_onvif_device_as_stream");
        return -1;
    }
    
    // Initialize stream configuration
    memset(&config, 0, sizeof(config));
    
    // Set stream name
    strncpy(config.name, stream_name, MAX_STREAM_NAME - 1);
    config.name[MAX_STREAM_NAME - 1] = '\0';
    
    // Set stream URL
    strncpy(config.url, profile->stream_uri, MAX_URL_LENGTH - 1);
    config.url[MAX_URL_LENGTH - 1] = '\0';
    
    // Set stream parameters
    config.enabled = true;  // Enable the stream by default
    config.width = profile->width;
    config.height = profile->height;
    config.fps = profile->fps;
    
    // Set codec - convert ONVIF encoding format to our format
    if (strcasecmp(profile->encoding, "H264") == 0) {
        strncpy(config.codec, "h264", sizeof(config.codec) - 1);
    } else if (strcasecmp(profile->encoding, "H265") == 0) {
        strncpy(config.codec, "h265", sizeof(config.codec) - 1);
    } else {
        // Default to h264 if unknown
        strncpy(config.codec, "h264", sizeof(config.codec) - 1);
        log_warn("Unknown encoding format '%s', defaulting to h264", profile->encoding);
    }
    config.codec[sizeof(config.codec) - 1] = '\0';
    
    // Set default values
    config.priority = 5;
    config.record = true;  // Enable recording by default
    config.segment_duration = 60;
    config.detection_based_recording = true;  // Enable detection-based recording by default
    config.detection_interval = 10;
    config.detection_threshold = 0.5;
    config.pre_detection_buffer = 5;
    config.post_detection_buffer = 10;
    config.streaming_enabled = true;  // Enable live streaming by default
    
    // Set default detection model to "motion" which doesn't require a separate model file
    strncpy(config.detection_model, "motion", sizeof(config.detection_model) - 1);
    config.detection_model[sizeof(config.detection_model) - 1] = '\0';
    
    // Set protocol to TCP or UDP based on URL (most ONVIF cameras use TCP/RTSP)
    config.protocol = STREAM_PROTOCOL_TCP;
    
    // If URL contains "udp", set protocol to UDP
    if (strstr(profile->stream_uri, "udp") != NULL) {
        config.protocol = STREAM_PROTOCOL_UDP;
    }
    
    // Set ONVIF flag
    config.is_onvif = true;
    
    // Set ONVIF-specific fields
    if (username) {
        strncpy(config.onvif_username, username, sizeof(config.onvif_username) - 1);
        config.onvif_username[sizeof(config.onvif_username) - 1] = '\0';
        
        // For onvif_simple_server compatibility, log the username
        log_info("Setting ONVIF username for stream %s: %s", stream_name, username);
    }
    
    if (password) {
        strncpy(config.onvif_password, password, sizeof(config.onvif_password) - 1);
        config.onvif_password[sizeof(config.onvif_password) - 1] = '\0';
        
        // For onvif_simple_server compatibility, log that we have a password
        log_info("Setting ONVIF password for stream %s", stream_name);
    }
    
    // Credentials are already embedded in the stream URI by get_onvif_stream_url
    // No need to modify the URL here, just log it
    log_info("Using stream URI with embedded credentials: %s", config.url);
    
    strncpy(config.onvif_profile, profile->token, sizeof(config.onvif_profile) - 1);
    config.onvif_profile[sizeof(config.onvif_profile) - 1] = '\0';
    
    config.onvif_discovery_enabled = true;
    
    // First add the stream to the database
    uint64_t stream_id = add_stream_config(&config);
    if (stream_id == 0) {
        log_error("Failed to add ONVIF device stream configuration to database: %s", stream_name);
        return -1;
    }
    
    log_info("Added ONVIF device stream configuration to database with ID %llu: %s", 
             (unsigned long long)stream_id, stream_name);
    
    // Then add stream to memory
    stream_handle_t handle = add_stream(&config);
    if (!handle) {
        log_error("Failed to add ONVIF device as stream in memory: %s", stream_name);
        // Don't delete from database, as it might be a temporary memory issue
        // The stream will be loaded from the database on next startup
        return -1;
    }
    
    log_info("Added ONVIF device as stream: %s", stream_name);
    
    return 0;
}

// Test connection to an ONVIF device
int test_onvif_connection(const char *url, const char *username, const char *password) {
    // Attempt to get device profiles as a way to test the connection
    log_info("Testing connection to ONVIF device: %s", url);
    
    onvif_profile_t profiles[1];
    int count = get_onvif_device_profiles(url, username, password, profiles, 1);
    
    if (count <= 0) {
        log_error("Failed to connect to ONVIF device: %s", url);
        return -1;
    }
    
    log_info("Successfully connected to ONVIF device: %s", url);
    
    // Now test the stream connection
    if (count > 0 && strlen(profiles[0].stream_uri) > 0) {
        log_info("Testing stream connection for profile: %s, URI: %s", 
                profiles[0].token, profiles[0].stream_uri);
        
        // Try to open the stream with TCP protocol first
        AVFormatContext *input_ctx = NULL;
        int ret = open_input_stream(&input_ctx, profiles[0].stream_uri, STREAM_PROTOCOL_TCP);
        
        if (ret < 0) {
            log_warn("Failed to connect to stream with TCP protocol, trying UDP: %s", profiles[0].stream_uri);
            
            // Try UDP protocol as fallback
            ret = open_input_stream(&input_ctx, profiles[0].stream_uri, STREAM_PROTOCOL_UDP);
            
            if (ret < 0) {
                // Try with a direct RTSP URL without any modifications
                log_warn("Failed with UDP protocol too, trying direct RTSP connection");
                
                // Create a direct RTSP URL with credentials
                char direct_url[MAX_URL_LENGTH];
                if (username && password && strlen(username) > 0 && strlen(password) > 0) {
                    // Extract scheme, host, port, and path
                    char scheme[16] = {0};
                    char host[128] = {0};
                    char port[16] = {0};
                    char path[256] = {0};
                    
                    if (sscanf(profiles[0].stream_uri, "%15[^:]://%127[^:/]:%15[^/]%255s", 
                              scheme, host, port, path) == 4) {
                        // Construct URL with embedded credentials
                        snprintf(direct_url, sizeof(direct_url), 
                                "%s://%s:%s@%s:%s%s", 
                                scheme, username, password, host, port, path);
                    } else if (sscanf(profiles[0].stream_uri, "%15[^:]://%127[^:/]%255s", 
                                     scheme, host, path) == 3) {
                        // No port specified
                        if (strcmp(scheme, "rtsp") == 0) {
                            // Add default RTSP port 554
                            snprintf(direct_url, sizeof(direct_url), 
                                    "%s://%s:%s@%s:554%s", 
                                    scheme, username, password, host, path);
                        } else {
                            snprintf(direct_url, sizeof(direct_url), 
                                    "%s://%s:%s@%s%s", 
                                    scheme, username, password, host, path);
                        }
                    } else {
                        // Fallback to original URL
                        strncpy(direct_url, profiles[0].stream_uri, sizeof(direct_url) - 1);
                        direct_url[sizeof(direct_url) - 1] = '\0';
                    }
                } else {
                    // No credentials, use original URL
                    strncpy(direct_url, profiles[0].stream_uri, sizeof(direct_url) - 1);
                    direct_url[sizeof(direct_url) - 1] = '\0';
                }
                
                log_info("Trying direct RTSP URL: %s", direct_url);
                ret = open_input_stream(&input_ctx, direct_url, STREAM_PROTOCOL_TCP);
                
                if (ret < 0) {
                    log_error("All connection attempts failed for stream: %s", profiles[0].stream_uri);
                    return -1;
                }
            }
        }
        
        // Close the stream
        avformat_close_input(&input_ctx);
        log_info("Successfully connected to stream: %s", profiles[0].stream_uri);
    }
    
    return 0;
}<|MERGE_RESOLUTION|>--- conflicted
+++ resolved
@@ -78,12 +78,8 @@
     memcpy(concatenated + nonce_len + strlen(created), password, strlen(password) + 1);
     
     // Calculate SHA1 digest
-<<<<<<< HEAD
     mbedtls_sha1_ret((unsigned char*)concatenated, nonce_len + strlen(created) + strlen(password), digest);
-=======
-    mbedtls_sha1((unsigned char*)concatenated, nonce_len + strlen(created) + strlen(password), digest);
->>>>>>> 0e85f32d
-    
+
     // Base64 encode the digest
     base64_digest = malloc(((4 * 20) / 3) + 5); // 20 is SHA1 digest length
     mbedtls_base64_encode((unsigned char*)base64_digest, ((4 * 20) / 3) + 5, &base64_len, digest, 20);
